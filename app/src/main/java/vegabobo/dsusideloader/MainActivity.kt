--- conflicted
+++ resolved
@@ -26,15 +26,11 @@
 import vegabobo.dsusideloader.util.OperationModeUtils
 import javax.inject.Inject
 
-<<<<<<< HEAD
-class MainActivity : AppCompatActivity() {
-=======
 @AndroidEntryPoint
 class MainActivity : ComponentActivity(), Shizuku.OnRequestPermissionResultListener {
 
     @Inject
     lateinit var session: Session
->>>>>>> 73b185d2
 
     private val tag = this.javaClass.simpleName
 
@@ -88,20 +84,6 @@
         }
     }
 
-<<<<<<< HEAD
-        bottomNav.setOnItemSelectedListener { item ->
-            when (item.itemId) {
-                R.id.tab_home -> {
-                    supportFragmentManager.beginTransaction()
-                        .show(fragment1).hide(fragment2)
-                        .commit()
-                }
-                R.id.tab_config -> {
-                    supportFragmentManager.beginTransaction()
-                        .show(fragment2).hide(fragment1)
-                        .commit()
-                }
-=======
     override fun onRequestPermissionResult(requestCode: Int, grantResult: Int) {
         if (grantResult == PackageManager.PERMISSION_GRANTED && requestCode == SHIZUKU_REQUEST_CODE) {
             bindShizuku()
@@ -154,12 +136,8 @@
         setContent {
             DSUHelperTheme {
                 Navigation()
->>>>>>> 73b185d2
             }
         }
-<<<<<<< HEAD
-    }
-=======
 
         if (savedInstanceState == null) {
             setupSessionOperationMode()
@@ -192,5 +170,4 @@
         }
     }
 
->>>>>>> 73b185d2
 }