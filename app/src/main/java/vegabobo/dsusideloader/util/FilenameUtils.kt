--- conflicted
+++ resolved
@@ -32,9 +32,8 @@
             val input = uri.path.toString()
             val safStorage = input.split("/document/")[1].replace("/tree/", "")
             val path = safStorage.split(":")[1]
-            if (path.contains("/storage/emulated")) {
+            if (path.contains("/storage/emulated"))
                 return if (addQuotes) "'file://'$path" else "file://$path"
-            }
             return if (safStorage.contains("primary")) {
                 val storagePath = "file:///storage/emulated/0/"
                 val finalPath = "$storagePath$path"
@@ -54,8 +53,6 @@
             returnCursor.close()
             return name
         }
-<<<<<<< HEAD
-=======
 
         fun getDigits(input: String): String {
             return appendToDigitsToString(input, "")
@@ -65,6 +62,6 @@
             return DocumentFile.fromSingleUri(context, uri)!!.length()
         }
 
->>>>>>> 73b185d2
     }
+
 }